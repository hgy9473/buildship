--- conflicted
+++ resolved
@@ -7,20 +7,8 @@
             <repository location="http://builds.gradle.org:8000/eclipse/update-site/mirror/releases-kepler/"/>
         </location>
         <location includeAllPlatforms="false" includeConfigurePhase="true" includeMode="planner" includeSource="true" type="InstallableUnit">
-<<<<<<< HEAD
-            <unit id="org.jetbrains.kotlin.feature.feature.group" version="0.8.2.v20170906-0933"/>
-            <repository location="https://teamcity.jetbrains.com/guestAuth/repository/download/Kotlin_EclipsePlugin/1160530:id/"/>
-=======
-            <unit id="com.gradleware.tooling.client" version="0.19.4.v20171108133209"/>
-            <unit id="com.gradleware.tooling.model" version="0.19.4.v20171108133209"/>
-            <unit id="com.gradleware.tooling.utils" version="0.19.4.v20171108133209"/>
-            <unit id="org.gradle.toolingapi" version="4.3.0.v20171108133209"/>
-            <repository location="jar:https://repo.gradle.org/gradle/tooling-libs-releases-local/com/gradleware/tooling/p2-repository/0.19.4/p2-repository-0.19.4.zip!/"/>
-        </location>
-        <location includeAllPlatforms="false" includeConfigurePhase="true" includeMode="planner" includeSource="true" type="InstallableUnit">
             <unit id="org.jetbrains.kotlin.feature.feature.group" version="0.8.5.v20180613-0901"/>
             <repository location="http://dl.bintray.com/jetbrains/kotlin/eclipse-plugin/0.8.5"/>
->>>>>>> 2d2ef6f0
         </location>
         <location includeAllPlatforms="false" includeConfigurePhase="true" includeMode="planner" includeSource="true" type="InstallableUnit">
             <unit id="com.google.gson" version="2.7.0.v20170129-0911"/>
