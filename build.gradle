--- conflicted
+++ resolved
@@ -2,122 +2,17 @@
 
 apply plugin: eclipsebuild.BuildDefinitionPlugin
 
-<<<<<<< HEAD
 // target platform definition for all major Eclipse releases between version 3.6 and 4.5
 // the default version is 44 which can be overridden through -Peclipse.version=<version>
 // also the target platforms contain 1) the Eclipse SDK 2) the latest junit 3) SWTBot 2.2.1
 eclipseBuild {
-     defaultEclipseVersion = '44'
-=======
-// target platform definition for all major Eclipse relesease between version 3.6 and 4.5
-// the default version is 37 which can be overridden with the -Peclipse.version
-// also the target platforms contain 1) the Eclipse SDK 2) the latest junit 3) SWTBot 2.2.1
-eclipseBuild {
     defaultEclipseVersion = '44'
->>>>>>> c14df788
 
     targetPlatform {
         eclipseVersion = '36'
         sdkVersion = "3.6.2.M20110210-1200"
         updateSites = [
             "http://dev1.gradle.org:8000/eclipse/update-site/mirror/release-helios",
-<<<<<<< HEAD
-            "http://dev1.gradle.org:8000/eclipse/update-site/mirror/orbit"
-        ]
-        features = [
-            "org.junit"
-=======
-            "http://dev1.gradle.org:8000/eclipse/update-site/mirror/orbit",
-            "http://dev1.gradle.org:8000/eclipse/update-site/mirror/swtbot/release"
-        ]
-        features = [
-            "org.junit",
-            "org.eclipse.swtbot.eclipse.feature.group",
-            "org.eclipse.swtbot.ide.feature.group"
->>>>>>> c14df788
-        ]
-    }
-
-    targetPlatform {
-        eclipseVersion = '37'
-        sdkVersion =  "3.7.2.M20120208-0800"
-        updateSites = [
-            "http://dev1.gradle.org:8000/eclipse/update-site/mirror/release-indigo",
-<<<<<<< HEAD
-            "http://dev1.gradle.org:8000/eclipse/update-site/mirror/orbit"
-        ]
-        features = [
-            "org.junit"
-=======
-            "http://dev1.gradle.org:8000/eclipse/update-site/mirror/orbit",
-            "http://dev1.gradle.org:8000/eclipse/update-site/mirror/swtbot/release"
-        ]
-        features = [
-            "org.junit",
-            "org.eclipse.swtbot.eclipse.feature.group",
-            "org.eclipse.swtbot.ide.feature.group"
->>>>>>> c14df788
-        ]
-    }
-
-    targetPlatform {
-        eclipseVersion = '42'
-        sdkVersion = "4.2.2.M20130204-1200"
-        updateSites = [
-            "http://dev1.gradle.org:8000/eclipse/update-site/mirror/release-juno",
-<<<<<<< HEAD
-            "http://dev1.gradle.org:8000/eclipse/update-site/mirror/orbit"
-        ]
-        features = [
-            "org.junit"
-=======
-            "http://dev1.gradle.org:8000/eclipse/update-site/mirror/orbit",
-            "http://dev1.gradle.org:8000/eclipse/update-site/mirror/swtbot/release"
-        ]
-        features = [
-            "org.junit",
-            "org.eclipse.swtbot.eclipse.feature.group",
-            "org.eclipse.swtbot.ide.feature.group"
->>>>>>> c14df788
-        ]
-    }
-
-    targetPlatform {
-        eclipseVersion = '43'
-        sdkVersion = "4.3.2.M20140221-1700"
-        updateSites = [
-            "http://dev1.gradle.org:8000/eclipse/update-site/mirror/release-kepler",
-<<<<<<< HEAD
-            "http://dev1.gradle.org:8000/eclipse/update-site/mirror/orbit"
-        ]
-        features = [
-            "org.junit"
-=======
-            "http://dev1.gradle.org:8000/eclipse/update-site/mirror/orbit",
-            "http://dev1.gradle.org:8000/eclipse/update-site/mirror/swtbot/release"
-        ]
-        features = [
-            "org.junit",
-            "org.eclipse.swtbot.eclipse.feature.group",
-            "org.eclipse.swtbot.ide.feature.group"
->>>>>>> c14df788
-        ]
-    }
-
-    targetPlatform {
-        eclipseVersion = '44'
-        sdkVersion = "4.4.2.M20150204-1700"
-        updateSites = [
-            "http://dev1.gradle.org:8000/eclipse/update-site/mirror/release-luna",
-<<<<<<< HEAD
-            "http://dev1.gradle.org:8000/eclipse/update-site/mirror/orbit"
-        ]
-        features = [
-            "org.junit"
-        ]
-    }
-
-=======
             "http://dev1.gradle.org:8000/eclipse/update-site/mirror/orbit",
             "http://dev1.gradle.org:8000/eclipse/update-site/mirror/swtbot/release"
         ]
@@ -127,19 +22,12 @@
             "org.eclipse.swtbot.ide.feature.group"
         ]
     }
-    
->>>>>>> c14df788
+
     targetPlatform {
-        eclipseVersion = '45'
-        sdkVersion = "4.5.0.I20150203-1300"
+        eclipseVersion = '37'
+        sdkVersion =  "3.7.2.M20120208-0800"
         updateSites = [
-            "http://dev1.gradle.org:8000/eclipse/update-site/mirror/release-mars",
-<<<<<<< HEAD
-            "http://dev1.gradle.org:8000/eclipse/update-site/mirror/orbit"
-        ]
-        features = [
-            "org.junit"
-=======
+            "http://dev1.gradle.org:8000/eclipse/update-site/mirror/release-indigo",
             "http://dev1.gradle.org:8000/eclipse/update-site/mirror/orbit",
             "http://dev1.gradle.org:8000/eclipse/update-site/mirror/swtbot/release"
         ]
@@ -147,7 +35,66 @@
             "org.junit",
             "org.eclipse.swtbot.eclipse.feature.group",
             "org.eclipse.swtbot.ide.feature.group"
->>>>>>> c14df788
+        ]
+    }
+
+    targetPlatform {
+        eclipseVersion = '42'
+        sdkVersion = "4.2.2.M20130204-1200"
+        updateSites = [
+            "http://dev1.gradle.org:8000/eclipse/update-site/mirror/release-juno",
+            "http://dev1.gradle.org:8000/eclipse/update-site/mirror/orbit",
+            "http://dev1.gradle.org:8000/eclipse/update-site/mirror/swtbot/release"
+        ]
+        features = [
+            "org.junit",
+            "org.eclipse.swtbot.eclipse.feature.group",
+            "org.eclipse.swtbot.ide.feature.group"
+        ]
+    }
+
+    targetPlatform {
+        eclipseVersion = '43'
+        sdkVersion = "4.3.2.M20140221-1700"
+        updateSites = [
+            "http://dev1.gradle.org:8000/eclipse/update-site/mirror/release-kepler",
+            "http://dev1.gradle.org:8000/eclipse/update-site/mirror/orbit",
+            "http://dev1.gradle.org:8000/eclipse/update-site/mirror/swtbot/release"
+        ]
+        features = [
+            "org.junit",
+            "org.eclipse.swtbot.eclipse.feature.group",
+            "org.eclipse.swtbot.ide.feature.group"
+        ]
+    }
+
+    targetPlatform {
+        eclipseVersion = '44'
+        sdkVersion = "4.4.2.M20150204-1700"
+        updateSites = [
+            "http://dev1.gradle.org:8000/eclipse/update-site/mirror/release-luna",
+            "http://dev1.gradle.org:8000/eclipse/update-site/mirror/orbit",
+            "http://dev1.gradle.org:8000/eclipse/update-site/mirror/swtbot/release"
+        ]
+        features = [
+            "org.junit",
+            "org.eclipse.swtbot.eclipse.feature.group",
+            "org.eclipse.swtbot.ide.feature.group"
+        ]
+    }
+
+    targetPlatform {
+        eclipseVersion = '45'
+        sdkVersion = "4.5.0.I20150203-1300"
+        updateSites = [
+            "http://dev1.gradle.org:8000/eclipse/update-site/mirror/release-mars",
+            "http://dev1.gradle.org:8000/eclipse/update-site/mirror/orbit",
+            "http://dev1.gradle.org:8000/eclipse/update-site/mirror/swtbot/release"
+        ]
+        features = [
+            "org.junit",
+            "org.eclipse.swtbot.eclipse.feature.group",
+            "org.eclipse.swtbot.ide.feature.group"
         ]
     }
 }
