/*
 * Copyright (c) 2015 the original author or authors.
 * All rights reserved. This program and the accompanying materials
 * are made available under the terms of the Eclipse Public License v1.0
 * which accompanies this distribution, and is available at
 * http://www.eclipse.org/legal/epl-v10.html
 *
 * Contributors:
 *     Etienne Studer & Donát Csikós (Gradle Inc.) - initial API and implementation and initial documentation
 */

package org.eclipse.buildship.core.launch;

import java.io.File;
import java.util.List;

import com.google.common.base.Function;
import com.google.common.base.Optional;
import com.google.common.base.Preconditions;
import com.google.common.collect.FluentIterable;
import com.google.common.collect.ImmutableList;

import com.gradleware.tooling.toolingclient.GradleDistribution;
import com.gradleware.tooling.toolingmodel.repository.FixedRequestAttributes;

import org.eclipse.core.resources.IProject;
import org.eclipse.core.runtime.CoreException;
import org.eclipse.debug.core.ILaunchConfiguration;
import org.eclipse.debug.core.ILaunchConfigurationWorkingCopy;

import org.eclipse.buildship.core.CorePlugin;
import org.eclipse.buildship.core.GradlePluginsRuntimeException;
import org.eclipse.buildship.core.configuration.ProjectConfiguration;
import org.eclipse.buildship.core.util.configuration.FixedRequestAttributesBuilder;
import org.eclipse.buildship.core.util.file.FileUtils;
import org.eclipse.buildship.core.util.gradle.GradleDistributionSerializer;
import org.eclipse.buildship.core.util.variable.ExpressionUtils;

/**
 * Contains the attributes that describe a Gradle run configuration.
 */
public final class GradleRunConfigurationAttributes {

    // keys used when setting/getting attributes from an ILaunchConfiguration instance
    private static final String TASKS = "tasks";
    private static final String WORKING_DIR = "working_dir";
    private static final String USE_GRADLE_DISTRIBUTION_FROM_IMPORT = "use_gradle_distribution_from_import";
    private static final String GRADLE_DISTRIBUTION = "gradle_distribution";
    private static final String JAVA_HOME = "java_home";
    private static final String JVM_ARGUMENTS = "jvm_arguments";
    private static final String ARGUMENTS = "arguments";
    private static final String SHOW_EXECUTION_VIEW = "show_execution_view";
    private static final String SHOW_CONSOLE_VIEW = "show_console_view";
    private static final String OVERRIDE_WORKSPACE_SETTINGS = "override_workspace_settings";
    private static final String OFFLINE_MODE = "offline_mode";
    private static final String BUILD_SCANS_ENABLED = "build_scans_enabled";

    private final ImmutableList<String> tasks;
    private final String workingDirExpression;
    private final boolean useGradleDistributionFromImport;
    private final String gradleDistribution;
    private final String javaHomeExpression;
    private final ImmutableList<String> jvmArgumentExpressions;
    private final ImmutableList<String> argumentExpressions;
    private final boolean showExecutionView;
    private final boolean showConsoleView;
    private final boolean overrideWorkspaceSettings;
    private final boolean isOffline;
    private final boolean isBuildScansEnabled;

    private GradleRunConfigurationAttributes(List<String> tasks, String workingDirExpression, String gradleDistribution,
            String javaHomeExpression, List<String> jvmArgumentExpressions, List<String> argumentExpressions, boolean showExecutionView, boolean showConsoleView, boolean useGradleDistributionFromImport,
            boolean overrideWorkspaceSettings, boolean isOffline, boolean isBuildScansEnabled) {
        this.tasks = ImmutableList.copyOf(tasks);
        this.workingDirExpression = Preconditions.checkNotNull(workingDirExpression);
        this.gradleDistribution = gradleDistribution;
        this.javaHomeExpression = javaHomeExpression;
        this.jvmArgumentExpressions = ImmutableList.copyOf(jvmArgumentExpressions);
        this.argumentExpressions = ImmutableList.copyOf(argumentExpressions);
        this.showExecutionView = showExecutionView;
        this.showConsoleView = showConsoleView;
        this.useGradleDistributionFromImport = useGradleDistributionFromImport;
        this.overrideWorkspaceSettings = overrideWorkspaceSettings;
        this.isOffline = isOffline;
        this.isBuildScansEnabled = isBuildScansEnabled;
    }

    public ImmutableList<String> getTasks() {
        return this.tasks;
    }

    public String getWorkingDirExpression() {
        return this.workingDirExpression;
    }

    public File getWorkingDir() {
        try {
            String location = ExpressionUtils.decode(this.workingDirExpression);
            return new File(location).getAbsoluteFile();
        } catch (CoreException e) {
            throw new GradlePluginsRuntimeException(String.format("Cannot resolve working directory expression %s.", this.workingDirExpression));
        }
    }

    public boolean isUseGradleDistributionFromImport() {
        return this.useGradleDistributionFromImport;
    }

    public GradleDistribution getGradleDistribution() {
        if (this.useGradleDistributionFromImport) {
            Optional<IProject> project = CorePlugin.workspaceOperations().findProjectByLocation(getWorkingDir());
            if (!project.isPresent()) {
                return GradleDistribution.fromBuild();
            } else {
                ProjectConfiguration configuration = CorePlugin.projectConfigurationManager().readProjectConfiguration(project.get());
                return configuration.getGradleDistribution();
            }
        } else {
            return this.gradleDistribution != null ? GradleDistributionSerializer.INSTANCE.deserializeFromString(this.gradleDistribution) : GradleDistribution.fromBuild();
        }
    }

    public File getGradleUserHome() {
        return CorePlugin.workspaceConfigurationManager().loadWorkspaceConfiguration().getGradleUserHome();
    }

    public String getJavaHomeExpression() {
        return this.javaHomeExpression;
    }

    public File getJavaHome() {
        try {
            String location = ExpressionUtils.decode(this.javaHomeExpression);
            return FileUtils.getAbsoluteFile(location).orNull();
        } catch (CoreException e) {
            throw new GradlePluginsRuntimeException(String.format("Cannot resolve Java home directory expression %s.", this.javaHomeExpression));
        }
    }

    public ImmutableList<String> getJvmArgumentExpressions() {
        return this.jvmArgumentExpressions;
    }

    public ImmutableList<String> getJvmArguments() {
        return FluentIterable.from(this.jvmArgumentExpressions).transform(new Function<String, String>() {

            @Override
            public String apply(String input) {
                try {
                    return ExpressionUtils.decode(input);
                } catch (CoreException e) {
                    throw new GradlePluginsRuntimeException(String.format("Cannot resolve JVM argument expression %s.", input));
                }
            }
        }).toList();
    }

    public ImmutableList<String> getArgumentExpressions() {
        return this.argumentExpressions;
    }

    public ImmutableList<String> getArguments() {
        return FluentIterable.from(this.argumentExpressions).transform(new Function<String, String>() {

            @Override
            public String apply(String input) {
                try {
                    return ExpressionUtils.decode(input);
                } catch (CoreException e) {
                    throw new GradlePluginsRuntimeException(String.format("Cannot resolve argument expression %s.", input));
                }
            }
        }).toList();
    }

    public boolean isShowExecutionView() {
        return this.showExecutionView;
    }

    public boolean isShowConsoleView() {
        return this.showConsoleView;
    }

    public boolean isOverrideWorkspaceSettings() {
        return this.overrideWorkspaceSettings;
    }

    public boolean isOffline() {
        return this.isOffline;
    }

    public boolean isBuildScansEnabled() {
        return this.isBuildScansEnabled;
    }

    public boolean hasSameUniqueAttributes(ILaunchConfiguration launchConfiguration) {
        // reuse an existing run configuration if the working directory and the tasks are the same,
        // regardless of the other settings of the launch configuration
        try {
            return this.tasks.equals(launchConfiguration.getAttribute(TASKS, ImmutableList.<String> of()))
                    && this.workingDirExpression.equals(launchConfiguration.getAttribute(WORKING_DIR, ""));
        } catch (CoreException e) {
            throw new GradlePluginsRuntimeException(String.format("Cannot read Gradle launch configuration %s.", launchConfiguration), e);
        }
    }

    public FixedRequestAttributes toFixedRequestAttributes() {
        FixedRequestAttributesBuilder builder = FixedRequestAttributesBuilder.fromWorkspaceSettings(getWorkingDir())
                .gradleUserHome(getGradleUserHome())
                .gradleDistribution(getGradleDistribution())
                .javaHome(getJavaHome())
                .jvmArguments(getJvmArguments())
                .arguments(getArguments());
        if (isOverrideWorkspaceSettings()) {
            builder.buildScansEnabled(isBuildScansEnabled());
            builder.offlineMode(isOffline());
        }
        return builder.build();
    }

    public void apply(ILaunchConfigurationWorkingCopy launchConfiguration) {
        applyTasks(this.tasks, launchConfiguration);
        applyWorkingDirExpression(this.workingDirExpression, launchConfiguration);
        applyUseGradleDistributionFromImport(this.useGradleDistributionFromImport, launchConfiguration);
        applyGradleDistribution(this.gradleDistribution, launchConfiguration);
        applyJavaHomeExpression(this.javaHomeExpression, launchConfiguration);
        applyJvmArgumentExpressions(this.jvmArgumentExpressions, launchConfiguration);
        applyArgumentExpressions(this.argumentExpressions, launchConfiguration);
        applyShowExecutionView(this.showExecutionView, launchConfiguration);
        applyShowConsoleView(this.showConsoleView, launchConfiguration);
        applyWorkspaceOverride(this.overrideWorkspaceSettings, this.isOffline, this.isBuildScansEnabled, launchConfiguration);
    }

    public static void applyTasks(List<String> tasks, ILaunchConfigurationWorkingCopy launchConfiguration) {
        launchConfiguration.setAttribute(TASKS, tasks);
    }

    public static void applyWorkingDirExpression(String workingDirExpression, ILaunchConfigurationWorkingCopy launchConfiguration) {
        launchConfiguration.setAttribute(WORKING_DIR, Preconditions.checkNotNull(workingDirExpression));
    }

    public static void applyUseGradleDistributionFromImport(boolean useGradleDistributionFromImport, ILaunchConfigurationWorkingCopy launchConfiguration) {
        launchConfiguration.setAttribute(USE_GRADLE_DISTRIBUTION_FROM_IMPORT, useGradleDistributionFromImport);
    }

    public static void applyGradleDistribution(String gradleDistribution, ILaunchConfigurationWorkingCopy launchConfiguration) {
        launchConfiguration.setAttribute(GRADLE_DISTRIBUTION, gradleDistribution);
    }

    public static void applyGradleDistribution(GradleDistribution gradleDistribution, ILaunchConfigurationWorkingCopy launchConfiguration) {
        launchConfiguration.setAttribute(GRADLE_DISTRIBUTION, Preconditions.checkNotNull(GradleDistributionSerializer.INSTANCE.serializeToString(gradleDistribution)));
    }

    public static void applyJavaHomeExpression(String javaHomeExpression, ILaunchConfigurationWorkingCopy launchConfiguration) {
        launchConfiguration.setAttribute(JAVA_HOME, javaHomeExpression);
    }

    public static void applyJvmArgumentExpressions(List<String> jvmArgumentsExpression, ILaunchConfigurationWorkingCopy launchConfiguration) {
        launchConfiguration.setAttribute(JVM_ARGUMENTS, jvmArgumentsExpression);
    }

    public static void applyArgumentExpressions(List<String> argumentsExpression, ILaunchConfigurationWorkingCopy launchConfiguration) {
        launchConfiguration.setAttribute(ARGUMENTS, argumentsExpression);
    }

    public static void applyShowExecutionView(boolean showExecutionView, ILaunchConfigurationWorkingCopy launchConfiguration) {
        launchConfiguration.setAttribute(SHOW_EXECUTION_VIEW, showExecutionView);
    }

    public static void applyShowConsoleView(boolean showConsoleView, ILaunchConfigurationWorkingCopy launchConfiguration) {
        launchConfiguration.setAttribute(SHOW_CONSOLE_VIEW, showConsoleView);
    }

    public static void applyWorkspaceOverride(boolean overrideWorkspaceSettings, boolean offlineMode, boolean buildScansEnabled, ILaunchConfigurationWorkingCopy launchConfiguration) {
        launchConfiguration.setAttribute(OVERRIDE_WORKSPACE_SETTINGS, overrideWorkspaceSettings);
        if (overrideWorkspaceSettings) {
            launchConfiguration.setAttribute(OFFLINE_MODE, offlineMode);
            launchConfiguration.setAttribute(BUILD_SCANS_ENABLED, buildScansEnabled);
        } else {
            launchConfiguration.removeAttribute(OFFLINE_MODE);
            launchConfiguration.removeAttribute(BUILD_SCANS_ENABLED);
        }
    }

    public static GradleRunConfigurationAttributes with(List<String> tasks, String workingDirExpression, String serializedGradleDistribution,
            String javaHomeExpression, List<String> jvmArgumentExpressions, List<String> argumentExpressions, boolean showExecutionView, boolean showConsoleView, boolean useGradleDistributionFromImport,
            boolean overrideWorkspaceSettings, boolean isOffline, boolean isBuildScansEnabled) {
        return new GradleRunConfigurationAttributes(tasks, workingDirExpression, serializedGradleDistribution, javaHomeExpression, jvmArgumentExpressions,
                argumentExpressions, showExecutionView, showConsoleView, useGradleDistributionFromImport, overrideWorkspaceSettings, isOffline, isBuildScansEnabled);
    }

    public static GradleRunConfigurationAttributes with(List<String> tasks, String workingDirExpression, GradleDistribution gradleDistribution,
            String javaHomeExpression, List<String> jvmArgumentExpressions, List<String> argumentExpressions, boolean showExecutionView, boolean showConsoleView, boolean useGradleDistributionFromImport) {
        String serializedDistribution = GradleDistributionSerializer.INSTANCE.serializeToString(gradleDistribution);
        return new GradleRunConfigurationAttributes(tasks, workingDirExpression, serializedDistribution, javaHomeExpression, jvmArgumentExpressions,
                argumentExpressions, showExecutionView, showConsoleView, useGradleDistributionFromImport, false, false, false);
    }

    public static GradleRunConfigurationAttributes from(ILaunchConfiguration launchConfiguration) {
        Preconditions.checkNotNull(launchConfiguration);

<<<<<<< HEAD
        List<String> tasks = getListAttribute(TASKS, launchConfiguration);
        String workingDirExpression = getStringAttribute(WORKING_DIR, "", launchConfiguration);
        boolean useGradleDistributionFromImport = getBooleanAttribute(USE_GRADLE_DISTRIBUTION_FROM_IMPORT, false, launchConfiguration);
        String gradleDistribution = getStringAttribute(GRADLE_DISTRIBUTION, "", launchConfiguration);
        String javaHomeExpression = getStringAttribute(JAVA_HOME, null, launchConfiguration);
        List<String> jvmArgumentExpressions = getListAttribute(JVM_ARGUMENTS, launchConfiguration);
        List<String> argumentExpressions = getListAttribute(ARGUMENTS, launchConfiguration);
        boolean showExecutionView = getBooleanAttribute(SHOW_EXECUTION_VIEW, true, launchConfiguration);
        boolean showConsoleView = getBooleanAttribute(SHOW_CONSOLE_VIEW, true, launchConfiguration);
        boolean overrideWorkspaceSettings = getBooleanAttribute(OVERRIDE_WORKSPACE_SETTINGS, false, launchConfiguration);
        if (overrideWorkspaceSettings) {
            boolean isOffline = getBooleanAttribute(OFFLINE_MODE, false, launchConfiguration);
            boolean isBuildScansEnabled = getBooleanAttribute(BUILD_SCANS_ENABLED, false, launchConfiguration);
            return with(tasks, workingDirExpression, gradleDistribution, javaHomeExpression, jvmArgumentExpressions, argumentExpressions,
                    showExecutionView, showConsoleView, useGradleDistributionFromImport, true, isOffline, isBuildScansEnabled);
        } else {
            return with(tasks, workingDirExpression, gradleDistribution, javaHomeExpression, jvmArgumentExpressions, argumentExpressions,
                    showExecutionView, showConsoleView, useGradleDistributionFromImport, false, false, false);
=======
        List<String> tasks;
        try {
            tasks = launchConfiguration.getAttribute(TASKS, ImmutableList.<String>of());
        } catch (CoreException e) {
            throw new GradlePluginsRuntimeException(String.format("Cannot read launch configuration attribute '%s'.", TASKS));
        }

        String workingDirExpression;
        try {
            workingDirExpression = launchConfiguration.getAttribute(WORKING_DIR, "");
        } catch (CoreException e) {
            throw new GradlePluginsRuntimeException(String.format("Cannot read launch configuration attribute '%s'.", WORKING_DIR));
        }

        boolean useGradleDistributionFromImport;
        try {
            useGradleDistributionFromImport = launchConfiguration.getAttribute(USE_GRADLE_DISTRIBUTION_FROM_IMPORT, false);
        } catch (CoreException e) {
            throw new GradlePluginsRuntimeException(String.format("Cannot read launch configuration attribute '%s'.", USE_GRADLE_DISTRIBUTION_FROM_IMPORT));
        }

        String gradleDistribution;
        try {
            gradleDistribution = launchConfiguration.getAttribute(GRADLE_DISTRIBUTION, GradleDistributionSerializer.INSTANCE.serializeToString(GradleDistribution.fromBuild()));
        } catch (CoreException e) {
            throw new GradlePluginsRuntimeException(String.format("Cannot read launch configuration attribute '%s'.", USE_GRADLE_DISTRIBUTION_FROM_IMPORT));
        }

        String javaHomeExpression;
        try {
            javaHomeExpression = launchConfiguration.getAttribute(JAVA_HOME, (String) null);
        } catch (CoreException e) {
            throw new GradlePluginsRuntimeException(String.format("Cannot read launch configuration attribute '%s'.", JAVA_HOME));
        }

        List<String> jvmArgumentExpressions;
        try {
            jvmArgumentExpressions = launchConfiguration.getAttribute(JVM_ARGUMENTS, ImmutableList.<String>of());
        } catch (CoreException e) {
            throw new GradlePluginsRuntimeException(String.format("Cannot read launch configuration attribute '%s'.", JVM_ARGUMENTS));
>>>>>>> 2f57079e
        }
    }

    private static List<String> getListAttribute(String name, ILaunchConfiguration configuration) {
        try {
            return configuration.getAttribute(name, ImmutableList.<String>of());
        } catch (CoreException e) {
            throw new GradlePluginsRuntimeException(String.format("Cannot read launch configuration attribute '%s'.", name));
        }
    }

    private static String getStringAttribute(String name, String defaultValue, ILaunchConfiguration configuration) {
        try {
            return configuration.getAttribute(name, defaultValue);
        } catch (CoreException e) {
            throw new GradlePluginsRuntimeException(String.format("Cannot read launch configuration attribute '%s'.", name));
        }
    }

    private static boolean getBooleanAttribute(String name, boolean defaultValue, ILaunchConfiguration configuration) {
        try {
            return configuration.getAttribute(name, defaultValue);
        } catch (CoreException e) {
            throw new GradlePluginsRuntimeException(String.format("Cannot read launch configuration attribute '%s'.", name));
        }
    }

}<|MERGE_RESOLUTION|>--- conflicted
+++ resolved
@@ -298,12 +298,10 @@
 
     public static GradleRunConfigurationAttributes from(ILaunchConfiguration launchConfiguration) {
         Preconditions.checkNotNull(launchConfiguration);
-
-<<<<<<< HEAD
         List<String> tasks = getListAttribute(TASKS, launchConfiguration);
         String workingDirExpression = getStringAttribute(WORKING_DIR, "", launchConfiguration);
         boolean useGradleDistributionFromImport = getBooleanAttribute(USE_GRADLE_DISTRIBUTION_FROM_IMPORT, false, launchConfiguration);
-        String gradleDistribution = getStringAttribute(GRADLE_DISTRIBUTION, "", launchConfiguration);
+        String gradleDistribution = getStringAttribute(GRADLE_DISTRIBUTION, GradleDistributionSerializer.INSTANCE.serializeToString(GradleDistribution.fromBuild()), launchConfiguration);
         String javaHomeExpression = getStringAttribute(JAVA_HOME, null, launchConfiguration);
         List<String> jvmArgumentExpressions = getListAttribute(JVM_ARGUMENTS, launchConfiguration);
         List<String> argumentExpressions = getListAttribute(ARGUMENTS, launchConfiguration);
@@ -318,48 +316,6 @@
         } else {
             return with(tasks, workingDirExpression, gradleDistribution, javaHomeExpression, jvmArgumentExpressions, argumentExpressions,
                     showExecutionView, showConsoleView, useGradleDistributionFromImport, false, false, false);
-=======
-        List<String> tasks;
-        try {
-            tasks = launchConfiguration.getAttribute(TASKS, ImmutableList.<String>of());
-        } catch (CoreException e) {
-            throw new GradlePluginsRuntimeException(String.format("Cannot read launch configuration attribute '%s'.", TASKS));
-        }
-
-        String workingDirExpression;
-        try {
-            workingDirExpression = launchConfiguration.getAttribute(WORKING_DIR, "");
-        } catch (CoreException e) {
-            throw new GradlePluginsRuntimeException(String.format("Cannot read launch configuration attribute '%s'.", WORKING_DIR));
-        }
-
-        boolean useGradleDistributionFromImport;
-        try {
-            useGradleDistributionFromImport = launchConfiguration.getAttribute(USE_GRADLE_DISTRIBUTION_FROM_IMPORT, false);
-        } catch (CoreException e) {
-            throw new GradlePluginsRuntimeException(String.format("Cannot read launch configuration attribute '%s'.", USE_GRADLE_DISTRIBUTION_FROM_IMPORT));
-        }
-
-        String gradleDistribution;
-        try {
-            gradleDistribution = launchConfiguration.getAttribute(GRADLE_DISTRIBUTION, GradleDistributionSerializer.INSTANCE.serializeToString(GradleDistribution.fromBuild()));
-        } catch (CoreException e) {
-            throw new GradlePluginsRuntimeException(String.format("Cannot read launch configuration attribute '%s'.", USE_GRADLE_DISTRIBUTION_FROM_IMPORT));
-        }
-
-        String javaHomeExpression;
-        try {
-            javaHomeExpression = launchConfiguration.getAttribute(JAVA_HOME, (String) null);
-        } catch (CoreException e) {
-            throw new GradlePluginsRuntimeException(String.format("Cannot read launch configuration attribute '%s'.", JAVA_HOME));
-        }
-
-        List<String> jvmArgumentExpressions;
-        try {
-            jvmArgumentExpressions = launchConfiguration.getAttribute(JVM_ARGUMENTS, ImmutableList.<String>of());
-        } catch (CoreException e) {
-            throw new GradlePluginsRuntimeException(String.format("Cannot read launch configuration attribute '%s'.", JVM_ARGUMENTS));
->>>>>>> 2f57079e
         }
     }
 
